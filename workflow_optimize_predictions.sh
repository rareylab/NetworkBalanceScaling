--- conflicted
+++ resolved
@@ -97,11 +97,6 @@
 result_file="${results_dir}/${result_name}_optimized.GraphML"
 if [ -f ${result_file} ] && [ -s ${result_file} ]; then
   # rm -r ${temp_dir}
-<<<<<<< HEAD
-    # echo "Deleted temporary files. Results can be found in ${results_dir}."
-=======
-  # echo "Deleted temporary files. Results can be found in ${results_dir}."
->>>>>>> 812fd840
   echo "Ok."
 else
   echo "An error occurred. Check temporary results in ${temp_dir}."
